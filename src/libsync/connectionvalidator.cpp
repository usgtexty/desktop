/*
 * Copyright (C) by Klaas Freitag <freitag@owncloud.com>
 *
 * This program is free software; you can redistribute it and/or modify
 * it under the terms of the GNU General Public License as published by
 * the Free Software Foundation; either version 2 of the License, or
 * (at your option) any later version.
 *
 * This program is distributed in the hope that it will be useful, but
 * WITHOUT ANY WARRANTY; without even the implied warranty of MERCHANTABILITY
 * or FITNESS FOR A PARTICULAR PURPOSE. See the GNU General Public License
 * for more details.
 */

#include <QJsonDocument>
#include <QJsonObject>
#include <QLoggingCategory>
#include <QNetworkReply>
#include <QNetworkProxyFactory>
#include <QXmlStreamReader>

#include "connectionvalidator.h"
#include "account.h"
#include "networkjobs.h"
#include "clientproxy.h"
#include <creds/abstractcredentials.h>

namespace OCC {

Q_LOGGING_CATEGORY(lcConnectionValidator, "sync.connectionvalidator", QtInfoMsg)

// Make sure the timeout for this job is less than how often we get called
// This makes sure we get tried often enough without "ConnectionValidator already running"
static qint64 timeoutToUseMsec = qMax(1000, ConnectionValidator::DefaultCallingIntervalMsec - 5 * 1000);

ConnectionValidator::ConnectionValidator(AccountPtr account, QObject *parent)
    : QObject(parent)
    , _account(account)
    , _isCheckingServerAndAuth(false)
{
}

QString ConnectionValidator::statusString(Status stat)
{
    switch (stat) {
    case Undefined:
        return QLatin1String("Undefined");
    case Connected:
        return QLatin1String("Connected");
    case NotConfigured:
        return QLatin1String("Not configured");
    case ServerVersionMismatch:
        return QLatin1String("Server Version Mismatch");
    case CredentialsNotReady:
        return QLatin1String("Credentials not ready");
    case CredentialsWrong:
        return QLatin1String("Credentials Wrong");
    case SslError:
        return QLatin1String("SSL Error");
    case StatusNotFound:
        return QLatin1String("Status not found");
    case ServiceUnavailable:
        return QLatin1String("Service unavailable");
    case MaintenanceMode:
        return QLatin1String("Maintenance mode");
    case Timeout:
        return QLatin1String("Timeout");
    }
    return QLatin1String("status undeclared.");
}

void ConnectionValidator::checkServerAndAuth()
{
    if (!_account) {
        _errors << tr("No ownCloud account configured");
        reportResult(NotConfigured);
        return;
    }
    qCDebug(lcConnectionValidator) << "Checking server and authentication";

    _isCheckingServerAndAuth = true;

    // Lookup system proxy in a thread https://github.com/owncloud/client/issues/2993
    if (ClientProxy::isUsingSystemDefault()) {
        qCDebug(lcConnectionValidator) << "Trying to look up system proxy";
        ClientProxy::lookupSystemProxyAsync(_account->url(),
            this, SLOT(systemProxyLookupDone(QNetworkProxy)));
    } else {
        // We want to reset the QNAM proxy so that the global proxy settings are used (via ClientProxy settings)
        _account->networkAccessManager()->setProxy(QNetworkProxy(QNetworkProxy::DefaultProxy));
        // use a queued invocation so we're as asynchronous as with the other code path
        QMetaObject::invokeMethod(this, "slotCheckServerAndAuth", Qt::QueuedConnection);
    }
}

void ConnectionValidator::systemProxyLookupDone(const QNetworkProxy &proxy)
{
    if (!_account) {
        qCWarning(lcConnectionValidator) << "Bailing out, Account had been deleted";
        return;
    }

    if (proxy.type() != QNetworkProxy::NoProxy) {
        qCInfo(lcConnectionValidator) << "Setting QNAM proxy to be system proxy" << printQNetworkProxy(proxy);
    } else {
        qCInfo(lcConnectionValidator) << "No system proxy set by OS";
    }
    _account->networkAccessManager()->setProxy(proxy);

    slotCheckServerAndAuth();
}

// The actual check
void ConnectionValidator::slotCheckServerAndAuth()
{
    CheckServerJob *checkJob = new CheckServerJob(_account, this);
    checkJob->setTimeout(timeoutToUseMsec);
    checkJob->setIgnoreCredentialFailure(true);
    connect(checkJob, &CheckServerJob::instanceFound, this, &ConnectionValidator::slotStatusFound);
    connect(checkJob, &CheckServerJob::instanceNotFound, this, &ConnectionValidator::slotNoStatusFound);
    connect(checkJob, &CheckServerJob::timeout, this, &ConnectionValidator::slotJobTimeout);
    checkJob->start();
}

void ConnectionValidator::slotStatusFound(const QUrl &url, const QJsonObject &info)
{
    // Newer servers don't disclose any version in status.php anymore
    // https://github.com/owncloud/core/pull/27473/files
    // so this string can be empty.
    QString serverVersion = CheckServerJob::version(info);

    // status.php was found.
    qCInfo(lcConnectionValidator) << "** Application: ownCloud found: "
                                  << url << " with version "
                                  << CheckServerJob::versionString(info)
                                  << "(" << serverVersion << ")";

    // Update server url in case of redirection
    if (_account->url() != url) {
        qCInfo(lcConnectionValidator()) << "status.php was redirected to" << url.toString();
        _account->setUrl(url);
        _account->wantsAccountSaved(_account.data());
    }

    if (!serverVersion.isEmpty() && !setAndCheckServerVersion(serverVersion)) {
        return;
    }

    // Check for maintenance mode: Servers send "true", so go through QVariant
    // to parse it correctly.
    if (info["maintenance"].toVariant().toBool()) {
        reportResult(MaintenanceMode);
        return;
    }

    // now check the authentication
    QTimer::singleShot(0, this, &ConnectionValidator::checkAuthentication);
}

// status.php could not be loaded (network or server issue!).
void ConnectionValidator::slotNoStatusFound(QNetworkReply *reply)
{
    auto job = qobject_cast<CheckServerJob *>(sender());
    qCWarning(lcConnectionValidator) << reply->error() << job->errorString() << reply->peek(1024);
    if (reply->error() == QNetworkReply::SslHandshakeFailedError) {
        reportResult(SslError);
        return;
    }

    if (!_account->credentials()->stillValid(reply)) {
        // Note: Why would this happen on a status.php request?
        _errors.append(tr("Authentication error: Either username or password are wrong."));
    } else {
        //_errors.append(tr("Unable to connect to %1").arg(_account->url().toString()));
        _errors.append(job->errorString());
    }
    reportResult(StatusNotFound);
}

void ConnectionValidator::slotJobTimeout(const QUrl &url)
{
    Q_UNUSED(url);
    //_errors.append(tr("Unable to connect to %1").arg(url.toString()));
    _errors.append(tr("timeout"));
    reportResult(Timeout);
}


void ConnectionValidator::checkAuthentication()
{
    AbstractCredentials *creds = _account->credentials();

    if (!creds->ready()) {
        reportResult(CredentialsNotReady);
        return;
    }

    // simply GET the webdav root, will fail if credentials are wrong.
    // continue in slotAuthCheck here :-)
    qCDebug(lcConnectionValidator) << "# Check whether authenticated propfind works.";
    PropfindJob *job = new PropfindJob(_account, "/", this);
    job->setTimeout(timeoutToUseMsec);
    job->setProperties(QList<QByteArray>() << "getlastmodified");
    connect(job, &PropfindJob::result, this, &ConnectionValidator::slotAuthSuccess);
    connect(job, &PropfindJob::finishedWithError, this, &ConnectionValidator::slotAuthFailed);
    job->start();
}

void ConnectionValidator::slotAuthFailed(QNetworkReply *reply)
{
    auto job = qobject_cast<PropfindJob *>(sender());
    Status stat = Timeout;

    if (reply->error() == QNetworkReply::SslHandshakeFailedError) {
        _errors << job->errorStringParsingBody();
        stat = SslError;

    } else if (reply->error() == QNetworkReply::AuthenticationRequiredError
        || !_account->credentials()->stillValid(reply)) {
        qCWarning(lcConnectionValidator) << "******** Password is wrong!" << reply->error() << job->errorString();
        _errors << tr("The provided credentials are not correct");
        stat = CredentialsWrong;

    } else if (reply->error() != QNetworkReply::NoError) {
        _errors << job->errorStringParsingBody();

        const int httpStatus =
            reply->attribute(QNetworkRequest::HttpStatusCodeAttribute).toInt();
        if (httpStatus == 503) {
            _errors.clear();
            stat = ServiceUnavailable;
        }
    }

    reportResult(stat);
}

void ConnectionValidator::slotAuthSuccess()
{
    _errors.clear();
    if (!_isCheckingServerAndAuth) {
        reportResult(Connected);
        return;
    }
    checkServerCapabilities();
}

void ConnectionValidator::checkServerCapabilities()
{
    // The main flow now needs the capabilities
    JsonApiJob *job = new JsonApiJob(_account, QLatin1String("ocs/v1.php/cloud/capabilities"), this);
    job->setTimeout(timeoutToUseMsec);
    QObject::connect(job, &JsonApiJob::jsonReceived, this, &ConnectionValidator::slotCapabilitiesRecieved);
    job->start();

    // And we'll retrieve the ocs config in parallel
    // note that 'this' might be destroyed before the job finishes, so intentionally not parented
    auto configJob = new JsonApiJob(_account, QLatin1String("ocs/v1.php/config"));
    configJob->setTimeout(timeoutToUseMsec);
    auto account = _account; // capturing account by value will make it live long enough
    QObject::connect(configJob, &JsonApiJob::jsonReceived, _account.data(),
        [=](const QJsonDocument &json) {
            ocsConfigReceived(json, account);
        });
    configJob->start();
}

void ConnectionValidator::slotCapabilitiesRecieved(const QJsonDocument &json)
{
    auto caps = json.object().value("ocs").toObject().value("data").toObject().value("capabilities").toObject();
    qCInfo(lcConnectionValidator) << "Server capabilities" << caps;
    _account->setCapabilities(caps.toVariantMap());

    // New servers also report the version in the capabilities
    QString serverVersion = caps["core"].toObject()["status"].toObject()["version"].toString();
    if (!serverVersion.isEmpty() && !setAndCheckServerVersion(serverVersion)) {
        return;
    }

    fetchUser();
}

void ConnectionValidator::ocsConfigReceived(const QJsonDocument &json, AccountPtr account)
{
    QString host = json.object().value("ocs").toObject().value("data").toObject().value("host").toString();
    if (host.isEmpty()) {
        qCWarning(lcConnectionValidator) << "Could not extract 'host' from ocs config reply";
        return;
    }
    qCInfo(lcConnectionValidator) << "Determined user-visible host to be" << host;
    account->setUserVisibleHost(host);
}

void ConnectionValidator::fetchUser()
{
    JsonApiJob *job = new JsonApiJob(_account, QLatin1String("ocs/v1.php/cloud/user"), this);
    job->setTimeout(timeoutToUseMsec);
    QObject::connect(job, &JsonApiJob::jsonReceived, this, &ConnectionValidator::slotUserFetched);
    job->start();
}

bool ConnectionValidator::setAndCheckServerVersion(const QString &version)
{
    qCInfo(lcConnectionValidator) << _account->url() << "has server version" << version;
    _account->setServerVersion(version);

    // We cannot deal with servers < 5.0.0
    if (_account->serverVersionInt()
        && _account->serverVersionInt() < Account::makeServerVersion(5, 0, 0)) {
        _errors.append(tr("The configured server for this client is too old"));
        _errors.append(tr("Please update to the latest server and restart the client."));
        reportResult(ServerVersionMismatch);
        return false;
    }
    // We attempt to work with servers >= 5.0.0 but warn users.
    // Check usages of Account::serverVersionUnsupported() for details.

#if QT_VERSION >= QT_VERSION_CHECK(5, 9, 0)
    // Record that the server supports HTTP/2
    if (auto job = qobject_cast<AbstractNetworkJob *>(sender())) {
        if (auto reply = job->reply()) {
            _account->setHttp2Supported(
                reply->attribute(QNetworkRequest::HTTP2WasUsedAttribute).toBool());
        }
    }
#endif
    return true;
}

void ConnectionValidator::slotUserFetched(const QJsonDocument &json)
{
    QString user = json.object().value("ocs").toObject().value("data").toObject().value("id").toString();
    if (!user.isEmpty()) {
        _account->setDavUser(user);
<<<<<<< HEAD

        AvatarJob *job = new AvatarJob(_account, _account->davUser(), 128, this);
        job->setTimeout(20 * 1000);
        QObject::connect(job, &AvatarJob::avatarPixmap, this, &ConnectionValidator::slotAvatarImage);

        job->start();
=======
>>>>>>> 67d77dd6
    }
    QString displayName = json.object().value("ocs").toObject().value("data").toObject().value("display-name").toString();
    if (!displayName.isEmpty()) {
        _account->setDavDisplayName(displayName);
    }
#ifndef TOKEN_AUTH_ONLY
    AvatarJob *job = new AvatarJob(_account, this);
    job->setTimeout(20 * 1000);
    QObject::connect(job, &AvatarJob::avatarPixmap, this, &ConnectionValidator::slotAvatarImage);
    job->start();
#else
    reportResult(Connected);
#endif
}

#ifndef TOKEN_AUTH_ONLY
void ConnectionValidator::slotAvatarImage(const QImage &img)
{
    _account->setAvatar(img);
    reportResult(Connected);
}
#endif

void ConnectionValidator::reportResult(Status status)
{
    emit connectionResult(status, _errors);
    deleteLater();
}

} // namespace OCC<|MERGE_RESOLUTION|>--- conflicted
+++ resolved
@@ -332,22 +332,13 @@
     QString user = json.object().value("ocs").toObject().value("data").toObject().value("id").toString();
     if (!user.isEmpty()) {
         _account->setDavUser(user);
-<<<<<<< HEAD
-
-        AvatarJob *job = new AvatarJob(_account, _account->davUser(), 128, this);
-        job->setTimeout(20 * 1000);
-        QObject::connect(job, &AvatarJob::avatarPixmap, this, &ConnectionValidator::slotAvatarImage);
-
-        job->start();
-=======
->>>>>>> 67d77dd6
     }
     QString displayName = json.object().value("ocs").toObject().value("data").toObject().value("display-name").toString();
     if (!displayName.isEmpty()) {
         _account->setDavDisplayName(displayName);
     }
 #ifndef TOKEN_AUTH_ONLY
-    AvatarJob *job = new AvatarJob(_account, this);
+    AvatarJob *job = new AvatarJob(_account, _account->davUser(), 128, this);
     job->setTimeout(20 * 1000);
     QObject::connect(job, &AvatarJob::avatarPixmap, this, &ConnectionValidator::slotAvatarImage);
     job->start();
