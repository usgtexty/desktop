/*
 * libcsync -- a library to sync a directory with another
 *
 * Copyright (c) 2011      by Andreas Schneider <asn@cryptomilk.org>
 * Copyright (c) 2012      by Klaas Freitag <freitag@owncloud.com>
 *
 * This program is free software = NULL, you can redistribute it and/or
 * modify it under the terms of the GNU General Public License
 * as published by the Free Software Foundation = NULL, either version 2
 * of the License, or (at your option) any later version.
 *
 * This program is distributed in the hope that it will be useful,
 * but WITHOUT ANY WARRANTY = NULL, without even the implied warranty of
 * MERCHANTABILITY or FITNESS FOR A PARTICULAR PURPOSE.  See the
 * GNU General Public License for more details.
 *
 * You should have received a copy of the GNU General Public License
 * along with this program = NULL, if not, write to the Free Software Foundation,
 * Inc., 51 Franklin Street, Fifth Floor, Boston, MA  02110-1301, USA.
 */
#define _GNU_SOURCE
#include <errno.h>
#include <stdio.h>
#include <time.h>
#include <limits.h>

#include <sys/types.h>
#include <sys/stat.h>
#include <fcntl.h>

#include <neon/ne_basic.h>
#include <neon/ne_socket.h>
#include <neon/ne_session.h>
#include <neon/ne_request.h>
#include <neon/ne_props.h>
#include <neon/ne_auth.h>
#include <neon/ne_dates.h>
#include <neon/ne_compress.h>
#include <neon/ne_redirect.h>

#include "c_lib.h"
#include "csync.h"
#include "csync_misc.h"
#include "c_private.h"

#include "vio/csync_vio_module.h"
#include "vio/csync_vio_file_stat.h"

#define CSYNC_LOG_CATEGORY_NAME "csync.owncloud"
#include "csync_log.h"

#ifdef NDEBUG
#define DEBUG_WEBDAV(...)
#else
#define DEBUG_WEBDAV(...) CSYNC_LOG(CSYNC_LOG_PRIORITY_DEBUG, __VA_ARGS__)
#endif

#define OC_TIMEDELTA_FAIL (NE_REDIRECT +1)
#define OC_PROPFIND_FAIL  (NE_REDIRECT +2)


enum resource_type {
    resr_normal = 0,
    resr_collection,
    resr_reference,
    resr_error
};

#ifdef HAVE_UNSIGNED_LONG_LONG
typedef unsigned long long dav_size_t;
#ifdef HAVE_STRTOULL
#define DAV_STRTOL strtoull
#endif
#else
typedef unsigned long dav_size_t;
#endif

#ifndef DAV_STRTOL
#define DAV_STRTOL strtol
#endif

/* Struct to store data for each resource found during an opendir operation.
 * It represents a single file entry.
 */
typedef struct resource {
    char *uri;           /* The complete uri */
    char *name;          /* The filename only */

    enum resource_type type;
    dav_size_t         size;
    time_t             modtime;
    char               md5[33];

    struct resource    *next;
} resource;

/* Struct to hold the context of a WebDAV PropFind operation to fetch
 * a directory listing from the server.
 */
struct listdir_context {
    struct resource *list;           /* The list of result resources */
    struct resource *currResource;   /* A pointer to the current resource */
    char            *target;        /* Request-URI of the PROPFIND */
    unsigned int     include_target; /* Do you want the uri in the result list? */
    unsigned int     result_count;   /* number of elements stored in list */
};

/*
 * context to store info about a temp file for GET and PUT requests
 * which store the data in a local file to save memory and secure the
 * transmission.
 */
struct transfer_context {
    ne_request *req;            /* the neon request */
    int         fd;             /* file descriptor of the file to read or write from */
    char        *tmpFileName;   /* the name of the temp file */
    size_t      bytes_written;  /* the amount of bytes written or read */
    const char  *method;        /* the HTTP method, either PUT or GET  */
    ne_decompress *decompress;  /* the decompress context */
    int         fileWritten;    /* flag to indicate that a buffer file was written for PUTs */
    char        *md5;
    char        *clean_uri;
};

/* Struct with the WebDAV session */
struct dav_session_s {
    ne_session *ctx;
    char *user;
    char *pwd;

    char *proxy_type;
    char *proxy_host;
    int   proxy_port;
    char *proxy_user;
    char *proxy_pwd;

    time_t   prev_delta;
    time_t   time_delta;     /* The time delta to use.                  */
    long int time_delta_sum; /* What is the time delta average?         */
    int      time_delta_cnt; /* How often was the server time gathered? */
};

/* The list of properties that is fetched in PropFind on a collection */
static const ne_propname ls_props[] = {
    { "DAV:", "getlastmodified" },
    { "DAV:", "getcontentlength" },
    { "DAV:", "resourcetype" },
    { "DAV:", "getetag"},
    { NULL, NULL }
};

struct stat_cache_s {
    char *uri;
    csync_vio_file_stat_t stat;
};

/*
 * local variables.
 */

struct dav_session_s dav_session; /* The DAV Session, initialised in dav_connect */
int _connected = 0;                   /* flag to indicate if a connection exists, ie.
                                     the dav_session is valid */
csync_vio_file_stat_t _fs;
csync_vio_file_stat_t _owc;

struct stat_cache_s _statCache;


csync_auth_callback _authcb;

#define PUT_BUFFER_SIZE 1024*5

char _buffer[PUT_BUFFER_SIZE];

/* ***************************************************************************** */
static int ne_session_error_errno(ne_session *session)
{
    const char *p = ne_get_error(session);
    char *q;
    int err;

    err = strtol(p, &q, 10);
    if (p == q) {
        return EIO;
    }
    DEBUG_WEBDAV("Session error string %s", p);

    switch(err) {
    case 200:           /* OK */
    case 201:           /* Created */
    case 202:           /* Accepted */
    case 203:           /* Non-Authoritative Information */
    case 204:           /* No Content */
    case 205:           /* Reset Content */
    case 207:           /* Multi-Status */
    case 304:           /* Not Modified */
        return 0;
    case 401:           /* Unauthorized */
    case 402:           /* Payment Required */
    case 407:           /* Proxy Authentication Required */
        return EPERM;
    case 301:           /* Moved Permanently */
    case 303:           /* See Other */
    case 404:           /* Not Found */
    case 410:           /* Gone */
        return ENOENT;
    case 408:           /* Request Timeout */
    case 504:           /* Gateway Timeout */
        return EAGAIN;
    case 423:           /* Locked */
        return EACCES;
    case 405:
        return EEXIST;  /* Method Not Allowed */
    case 400:           /* Bad Request */
    case 403:           /* Forbidden */
    case 409:           /* Conflict */
    case 411:           /* Length Required */
    case 412:           /* Precondition Failed */
    case 414:           /* Request-URI Too Long */
    case 415:           /* Unsupported Media Type */
    case 424:           /* Failed Dependency */
    case 501:           /* Not Implemented */
        return EINVAL;
    case 413:           /* Request Entity Too Large */
    case 507:           /* Insufficient Storage */
        return ENOSPC;
    case 206:           /* Partial Content */
    case 300:           /* Multiple Choices */
    case 302:           /* Found */
    case 305:           /* Use Proxy */
    case 306:           /* (Unused) */
    case 307:           /* Temporary Redirect */
    case 406:           /* Not Acceptable */
    case 416:           /* Requested Range Not Satisfiable */
    case 417:           /* Expectation Failed */
    case 422:           /* Unprocessable Entity */
    case 500:           /* Internal Server Error */
    case 502:           /* Bad Gateway */
    case 503:           /* Service Unavailable */
    case 505:           /* HTTP Version Not Supported */
        return EIO;
    default:
        return EIO;
    }

    return EIO;
}

/*
 * helper method to build up a user text for SSL problems, called from the
 * verify_sslcert callback.
 */
static void addSSLWarning( char *ptr, const char *warn, int len )
{
    char *concatHere = ptr;
    int remainingLen = 0;

    if( ! (warn && ptr )) return;
    remainingLen = len - strlen(ptr);
    if( remainingLen <= 0 ) return;
    concatHere = ptr + strlen(ptr);  /* put the write pointer to the end. */
    strncpy( concatHere, warn, remainingLen );
}

/*
 * Callback to verify the SSL certificate, called from libneon.
 * It analyzes the SSL problem, creates a user information text and passes
 * it to the csync callback to ask the user.
 */
#define LEN 4096
static int verify_sslcert(void *userdata, int failures,
                          const ne_ssl_certificate *cert)
{
    char problem[LEN];
    char buf[NE_ABUFSIZ];
    int ret = -1;

    (void) cert;
    memset( problem, 0, LEN );

    addSSLWarning( problem, "There are problems with the SSL certificate:\n", LEN );
    if( failures & NE_SSL_NOTYETVALID ) {
        addSSLWarning( problem, " * The certificate is not yet valid.\n", LEN );
    }
    if( failures & NE_SSL_EXPIRED ) {
        addSSLWarning( problem, " * The certificate has expired.\n", LEN );
    }

    if( failures & NE_SSL_UNTRUSTED ) {
        addSSLWarning( problem, " * The certificate is not trusted!\n", LEN );
    }
    if( failures & NE_SSL_IDMISMATCH ) {
        addSSLWarning( problem, " * The hostname for which the certificate was "
                       "issued does not match the hostname of the server\n", LEN );
    }
    if( failures & NE_SSL_BADCHAIN ) {
        addSSLWarning( problem, " * The certificate chain contained a certificate other than the server cert\n", LEN );
    }
    if( failures & NE_SSL_REVOKED ) {
        addSSLWarning( problem, " * The server certificate has been revoked by the issuing authority.\n", LEN );
    }

    addSSLWarning( problem, "Do you want to accept the certificate anyway?\nAnswer yes to do so and take the risk: ", LEN );

    if( _authcb ){
        /* call the csync callback */
        DEBUG_WEBDAV("Call the csync callback for SSL problems");
        memset( buf, 0, NE_ABUFSIZ );
        (*_authcb) ( problem, buf, NE_ABUFSIZ-1, 1, 0, userdata );
        if( strcmp( buf, "yes" ) == 0 ) {
            ret = 0;
        } else {
	    DEBUG_WEBDAV("Authentication callback replied %s", buf );
	}
    }
    DEBUG_WEBDAV("## VERIFY_SSL CERT: %d", ret  );
    return ret;
}

/*
 * Authentication callback. Is set by ne_set_server_auth to be called
 * from the neon lib to authenticate a request.
 */
static int ne_auth( void *userdata, const char *realm, int attempt,
                    char *username, char *password)
{
    char buf[NE_ABUFSIZ];

    (void) userdata;
    (void) realm;

    /* DEBUG_WEBDAV( "Authentication required %s", realm ); */
    if( username && password ) {
        DEBUG_WEBDAV( "Authentication required %s", username );
        if( dav_session.user ) {
            /* allow user without password */
            if( strlen( dav_session.user ) < NE_ABUFSIZ ) {
                strcpy( username, dav_session.user );
            }
            if( dav_session.pwd && strlen( dav_session.pwd ) < NE_ABUFSIZ ) {
                strcpy( password, dav_session.pwd );
            }
        } else if( _authcb != NULL ){
            /* call the csync callback */
            DEBUG_WEBDAV("Call the csync callback for %s", realm );
            memset( buf, 0, NE_ABUFSIZ );
            (*_authcb) ("Enter your username: ", buf, NE_ABUFSIZ-1, 1, 0, userdata );
            if( strlen(buf) < NE_ABUFSIZ ) {
                strcpy( username, buf );
            }
            memset( buf, 0, NE_ABUFSIZ );
            (*_authcb) ("Enter your password: ", buf, NE_ABUFSIZ-1, 0, 0, userdata );
            if( strlen(buf) < NE_ABUFSIZ) {
                strcpy( password, buf );
            }
        } else {
            DEBUG_WEBDAV("I can not authenticate!");
        }
    }
    return attempt;
}

/*
 * Authentication callback. Is set by ne_set_proxy_auth to be called
 * from the neon lib to authenticate against a proxy. The data to authenticate
 * against comes from mirall throught vio_module_init function.
 */
static int ne_proxy_auth( void *userdata, const char *realm, int attempt,
                          char *username, char *password)
{
    (void) userdata;
    (void) realm;
    if( dav_session.proxy_user && strlen( dav_session.proxy_user ) < NE_ABUFSIZ) {
        strcpy( username, dav_session.proxy_user );
        if( dav_session.proxy_pwd && strlen( dav_session.proxy_pwd ) < NE_ABUFSIZ) {
            strcpy( password, dav_session.proxy_pwd );
        }
    }

    return attempt;
}

/* Configure the proxy depending on the variables */
static int configureProxy( ne_session *session )
{
    int port = 8080;
    int re = -1;

    if( ! session ) return -1;
    if( ! dav_session.proxy_type ) return 0; /* Go by NoProxy per default */

    if( dav_session.proxy_port > 0 ) {
        port = dav_session.proxy_port;
    }

    if( c_streq(dav_session.proxy_type, "NoProxy" )) {
        DEBUG_WEBDAV("No proxy configured.");
        re = 0;
    } else if( c_streq(dav_session.proxy_type, "DefaultProxy" )) {
        DEBUG_WEBDAV("System Proxy Usage.");
        ne_session_system_proxy( session, 0 );
        re = 1;
    } else if( c_streq(dav_session.proxy_type, "Socks5Proxy") ||
               c_streq(dav_session.proxy_type, "HttpProxy")   ||
               c_streq(dav_session.proxy_type, "HttpCachingProxy") ) {
        if( dav_session.proxy_host ) {
            DEBUG_WEBDAV("%s at %s:%d", dav_session.proxy_type, dav_session.proxy_host, port );
            ne_session_proxy(session, dav_session.proxy_host, port );
            re = 2;
        } else {
            DEBUG_WEBDAV("No host defined for %s", dav_session.proxy_type );
        }
    } else if( c_streq(dav_session.proxy_type, "FtpCachingProxy")) {
        DEBUG_WEBDAV( "Unsupported Proxy: %s", dav_session.proxy_type );
    }

    return re;
}

/*
 * Connect to a DAV server
 * This function sets the flag _connected if the connection is established
 * and returns if the flag is set, so calling it frequently is save.
 */
static int dav_connect(const char *base_url) {
    int timeout = 30;
    int useSSL = 0;
    int rc;
    char protocol[6] = {'\0'};
    char uaBuf[256];
    char *path = NULL;
    char *scheme = NULL;
    char *host = NULL;
    unsigned int port = 0;
    int proxystate = -1;

    if (_connected) {
        return 0;
    }

    dav_session.time_delta_sum = 0;
    dav_session.time_delta_cnt = 0;
    dav_session.prev_delta     = 0;

    rc = c_parse_uri( base_url, &scheme, &dav_session.user, &dav_session.pwd, &host, &port, &path );
    if( rc < 0 ) {
        DEBUG_WEBDAV("Failed to parse uri %s", base_url );
        goto out;
    }

    DEBUG_WEBDAV("* scheme %s", scheme );
    DEBUG_WEBDAV("* host %s", host );
    DEBUG_WEBDAV("* port %u", port );
    DEBUG_WEBDAV("* path %s", path );

    if( strcmp( scheme, "owncloud" ) == 0 ) {
        strcpy( protocol, "http");
    } else if( strcmp( scheme, "ownclouds" ) == 0 ) {
        strcpy( protocol, "https");
        useSSL = 1;
    } else {
        DEBUG_WEBDAV("Invalid scheme %s, go outa here!", scheme );
        rc = -1;
        goto out;
    }

    DEBUG_WEBDAV("* user %s", dav_session.user ? dav_session.user : "");

    if (port == 0) {
        port = ne_uri_defaultport(protocol);
    }

    rc = ne_sock_init();
    DEBUG_WEBDAV("ne_sock_init: %d", rc );
    if (rc < 0) {
        rc = -1;
        goto out;
    }

    dav_session.ctx = ne_session_create( protocol, host, port);

    if (dav_session.ctx == NULL) {
        DEBUG_WEBDAV("Session create with protocol %s failed", protocol );
        rc = -1;
        goto out;
    }

    ne_set_read_timeout(dav_session.ctx, timeout);
    snprintf( uaBuf, sizeof(uaBuf), "csyncoC/%s",CSYNC_STRINGIFY( LIBCSYNC_VERSION ));
    ne_set_useragent( dav_session.ctx, uaBuf);
    ne_set_server_auth(dav_session.ctx, ne_auth, 0 );

    if( useSSL ) {
        if (!ne_has_support(NE_FEATURE_SSL)) {
            DEBUG_WEBDAV("Error: SSL is not enabled.");
            rc = -1;
            goto out;
        }

        ne_ssl_trust_default_ca( dav_session.ctx );
        ne_ssl_set_verify( dav_session.ctx, verify_sslcert, 0 );
    }
    ne_redirect_register( dav_session.ctx );

    /* Proxy support */
    proxystate = configureProxy( dav_session.ctx );
    if( proxystate < 0 ) {
        DEBUG_WEBDAV("Error: Proxy-Configuration failed.");
    } else if( proxystate > 0 ) {
        ne_set_proxy_auth( dav_session.ctx, ne_proxy_auth, 0 );
    }

    _connected = 1;
    rc = 0;
out:
    SAFE_FREE(path);
    SAFE_FREE(host);
    SAFE_FREE(scheme);
    return rc;
}

/*
 * result parsing list.
 * This function is called to parse the result of the propfind request
 * to list directories on the WebDAV server. I takes a single resource
 * and fills a resource struct and stores it to the result list which
 * is stored in the listdir_context.
 */
static void results(void *userdata,
                    const ne_uri *uri,
                    const ne_prop_result_set *set)
{
    struct listdir_context *fetchCtx = userdata;
    struct resource *newres = 0;
    const char *clength, *modtime = NULL;
    const char *resourcetype = NULL;
    const char *md5sum = NULL;
    const ne_status *status = NULL;
    char *path = ne_path_unescape( uri->path );

    /* It seems strange: first uri->path is unescaped to escape it in the next step again.
     * The reason is that uri->path is not completely escaped (ie. it seems only to have
     * spaces escaped), while the fetchCtx->target is fully escaped.
     * See http://bugs.owncloud.org/thebuggenie/owncloud/issues/oc-613
     */
    char *escaped_path = ne_path_escape( path );

    (void) status;
    if( ! fetchCtx ) {
        DEBUG_WEBDAV("No valid fetchContext");
        return;
    }

    if( ! fetchCtx->target ) {
        DEBUG_WEBDAV("error: target must not be zero!" );
        return;
    }

    /* see if the target should be included in the result list. */
    if (ne_path_compare(fetchCtx->target, escaped_path) == 0 && !fetchCtx->include_target) {
        /* This is the target URI */
        DEBUG_WEBDAV( "Skipping target resource.");
        /* Free the private structure. */
        SAFE_FREE( path );
        SAFE_FREE( escaped_path );
        return;
    }
    SAFE_FREE( escaped_path );
    /* Fill the resource structure with the data about the file */
    newres = c_malloc(sizeof(struct resource));
    newres->uri =  path; /* no need to strdup because ne_path_unescape already allocates */
    newres->name = c_basename( path );

    modtime      = ne_propset_value( set, &ls_props[0] );
    clength      = ne_propset_value( set, &ls_props[1] );
    resourcetype = ne_propset_value( set, &ls_props[2] );
    md5sum       = ne_propset_value( set, &ls_props[3] );

    newres->type = resr_normal;
    if( clength == NULL && resourcetype && strncmp( resourcetype, "<DAV:collection>", 16 ) == 0) {
        newres->type = resr_collection;
    }

    if (modtime)
        newres->modtime = ne_httpdate_parse(modtime);

    if (clength) {
        char *p;

        newres->size = DAV_STRTOL(clength, &p, 10);
        if (*p) {
            newres->size = 0;
        }
    }

    if( md5sum ) {
        /* Skip the " around the string coming back from teh ne_propset_value call */
        strncpy( newres->md5, md5sum+1, 32 );
    }

    /* prepend the new resource to the result list */
    newres->next   = fetchCtx->list;
    fetchCtx->list = newres;
    fetchCtx->result_count = fetchCtx->result_count + 1;
    /* DEBUG_WEBDAV( "results for URI %s: %d %d", newres->name, (int)newres->size, (int)newres->type ); */
}

/*
 * fetches a resource list from the WebDAV server. This is equivalent to list dir.
 */

static int fetch_resource_list( const char *curi,
                                int depth,
                                struct listdir_context *fetchCtx )
{
    int ret = -1;
    ne_propfind_handler *hdl = NULL;
    ne_request *request = NULL;
    const char *date_header = NULL;
    time_t server_time;
    time_t now;
    time_t time_diff;
    time_t time_diff_delta;
    const char *err = NULL;

    /* do a propfind request and parse the results in the results function, set as callback */
    /* ret = ne_simple_propfind( dav_session.ctx, curi, depth, ls_props, results, fetchCtx ); */

    hdl = ne_propfind_create(dav_session.ctx, curi, depth);

    if(hdl)
        ret = ne_propfind_named(hdl, ls_props, results, fetchCtx);

    if( ret == NE_OK ) {
        DEBUG_WEBDAV("Simple propfind OK.");
        fetchCtx->currResource = fetchCtx->list;
        request = ne_propfind_get_request( hdl );

        date_header =  ne_get_response_header( request, "Date" );
        DEBUG_WEBDAV("Server Date from HTTP header value: %s", date_header);
        server_time = ne_rfc1123_parse( date_header );
        now = time(NULL);
        time_diff = server_time - now;

        dav_session.time_delta_sum += time_diff;
        dav_session.time_delta_cnt++;

        /* Store the previous time delta */
        dav_session.prev_delta = dav_session.time_delta;

        /* check the changing of the time delta */
        time_diff_delta = llabs(dav_session.time_delta - time_diff);
        if( dav_session.time_delta_cnt == 1 ) {
            DEBUG_WEBDAV( "The first time_delta is %d", time_diff );
        } else if( dav_session.time_delta_cnt > 1 ) {
            if( time_diff_delta > 5 ) {
                DEBUG_WEBDAV("WRN: The time delta changed more than 5 second");
                ret = OC_TIMEDELTA_FAIL;
            } else {
                DEBUG_WEBDAV("Ok: Time delta remained (almost) the same: %ld.", time_diff);
            }
        } else {
          DEBUG_WEBDAV("Difference to last server time delta: %d", time_diff_delta );
        }
        dav_session.time_delta = time_diff;
    } else {
        err = ne_get_error( dav_session.ctx );
        DEBUG_WEBDAV("WRN: propfind named failed with %d, request error: %s", ret, err ? err : "<nil>");
    }

    if( hdl )
        ne_propfind_destroy(hdl);

    if( ret == -1 ) ret = NE_ERROR;
    return ret;
}

/*
 * helper: convert a resource struct to file_stat struct.
 */
static csync_vio_file_stat_t *resourceToFileStat( struct resource *res )
{
    csync_vio_file_stat_t *lfs = NULL;

    if( ! res ) {
        return NULL;
    }

    lfs = c_malloc(sizeof(csync_vio_file_stat_t));
    if (lfs == NULL) {
        return NULL;
    }

    lfs->name = c_strdup( res->name );

    lfs->fields = CSYNC_VIO_FILE_STAT_FIELDS_NONE;
    if( res->type == resr_normal ) {
        lfs->fields |= CSYNC_VIO_FILE_STAT_FIELDS_TYPE;
        lfs->type = CSYNC_VIO_FILE_TYPE_REGULAR;
    } else if( res->type == resr_collection ) {
        lfs->fields |= CSYNC_VIO_FILE_STAT_FIELDS_TYPE;
        lfs->type = CSYNC_VIO_FILE_TYPE_DIRECTORY;
    } else {
        DEBUG_WEBDAV("ERROR: Unknown resource type %d", res->type);
    }

    /* Correct the mtime of the file with the server time delta */
    lfs->mtime = res->modtime;
    lfs->fields |= CSYNC_VIO_FILE_STAT_FIELDS_MTIME;
    lfs->size  = res->size;
    lfs->fields |= CSYNC_VIO_FILE_STAT_FIELDS_SIZE;
    lfs->md5   = c_strdup(res->md5);
    lfs->fields |= CSYNC_VIO_FILE_STAT_FIELDS_MD5;
    return lfs;
}

/* cleanPath to return an escaped path of an uri */
static char *_cleanPath( const char* uri ) {
    int rc = 0;
    char *path = NULL;
    char *re = NULL;

    rc = c_parse_uri( uri, NULL, NULL, NULL, NULL, NULL, &path );
    if( rc  < 0 ) {
        DEBUG_WEBDAV("Unable to cleanPath %s", uri ? uri: "<zero>" );
        re = NULL;
    } else {
        re = ne_path_escape( path );
    }
    SAFE_FREE( path );
    return re;
}

/* WebDAV does not deliver permissions. Set a default here. */
static int _stat_perms( int type ) {
    int ret = 0;

    if( type == CSYNC_VIO_FILE_TYPE_DIRECTORY ) {
        /* DEBUG_WEBDAV("Setting mode in stat (dir)"); */
        /* directory permissions */
        ret = S_IFDIR | S_IRUSR | S_IWUSR | S_IXUSR /* directory, rwx for user */
                | S_IRGRP | S_IXGRP                       /* rx for group */
                | S_IROTH | S_IXOTH;                      /* rx for others */
    } else {
        /* regualar file permissions */
        /* DEBUG_WEBDAV("Setting mode in stat (file)"); */
        ret = S_IFREG | S_IRUSR | S_IWUSR /* regular file, user read & write */
                | S_IRGRP                         /* group read perm */
                | S_IROTH;                        /* others read perm */
    }
    return ret;
}

/*
 * free the fetchCtx
 */
static void free_fetchCtx( struct listdir_context *ctx )
{
    struct resource *newres = ctx->list;
    struct resource *res = newres;
    if( ! ctx ) return;

    SAFE_FREE(ctx->target);

    while( res ) {
        SAFE_FREE(res->uri);
        SAFE_FREE(res->name);

        newres = res->next;
        SAFE_FREE(res);
        res = newres;
    }
    SAFE_FREE(ctx);
}


/*
 * file functions
 */
static int owncloud_stat(const char *uri, csync_vio_file_stat_t *buf) {
    /* get props:
     *   modtime
     *   creattime
     *   size
     */
    int rc = 0;
    csync_vio_file_stat_t *lfs = NULL;
    struct listdir_context  *fetchCtx = NULL;
    char *curi = NULL;
    char *decodedUri = NULL;
    char strbuf[PATH_MAX +1];
    int len = 0;

    DEBUG_WEBDAV("owncloud_stat %s called", uri );

    buf->name = c_basename(uri);

    if (buf->name == NULL) {
        csync_vio_file_stat_destroy(buf);
        errno = ENOMEM;
        return -1;
    }

    /* check if the data in the static 'cache' fs is for the same file.
     * The cache is filled by readdir which is often called directly before
     * stat. If the cache matches, a http call is saved.
     */
    if( _fs.name && strcmp( buf->name, _fs.name ) == 0 ) {

        buf->fields  = CSYNC_VIO_FILE_STAT_FIELDS_NONE;
        buf->fields |= CSYNC_VIO_FILE_STAT_FIELDS_TYPE;
        buf->fields |= CSYNC_VIO_FILE_STAT_FIELDS_SIZE;
        buf->fields |= CSYNC_VIO_FILE_STAT_FIELDS_MTIME;
        buf->fields |= CSYNC_VIO_FILE_STAT_FIELDS_PERMISSIONS;
        buf->fields |= CSYNC_VIO_FILE_STAT_FIELDS_MD5;

        buf->fields = _fs.fields;
        buf->type   = _fs.type;
        buf->mtime  = _fs.mtime;
        buf->md5    = c_strdup( _fs.md5 );
        DEBUG_WEBDAV("stat results from fs cache - md5: %s", _fs.md5);
        buf->size   = _fs.size;
        buf->mode   = _stat_perms( _fs.type );
    } else if( _statCache.uri && c_streq( _statCache.uri, uri )) {
      DEBUG_WEBDAV("stat results from stat cache");
        DEBUG_WEBDAV("Found file stat info in statcache!");
        buf->fields  = CSYNC_VIO_FILE_STAT_FIELDS_NONE;
        buf->fields |= CSYNC_VIO_FILE_STAT_FIELDS_TYPE;
        buf->fields |= CSYNC_VIO_FILE_STAT_FIELDS_SIZE;
        // buf->fields |= CSYNC_VIO_FILE_STAT_FIELDS_MTIME;
        // buf->fields |= CSYNC_VIO_FILE_STAT_FIELDS_PERMISSIONS;
        buf->fields |= CSYNC_VIO_FILE_STAT_FIELDS_MD5;

        buf->type   = _statCache.stat.type;
        buf->size   = _statCache.stat.size;
        buf->md5    = c_strdup( _statCache.stat.md5 );

        // buf->mode   = _stat_perms( _statCache.type );

    } else {
      DEBUG_WEBDAV("stat results fetched.");
        /* fetch data via a propfind call. */
        fetchCtx = c_malloc( sizeof( struct listdir_context ));
        if( ! fetchCtx ) {
            errno = ENOMEM;
            csync_vio_file_stat_destroy(buf);
            return -1;
        }

        curi = _cleanPath( uri );

        DEBUG_WEBDAV("I have no stat cache, call propfind for %s", curi );
        fetchCtx->list = NULL;
        fetchCtx->target = curi;
        fetchCtx->include_target = 1;
        fetchCtx->currResource = NULL;

        rc = fetch_resource_list( curi, NE_DEPTH_ONE, fetchCtx );
        if( rc != NE_OK ) {
            if( rc == OC_TIMEDELTA_FAIL ) {
                DEBUG_WEBDAV("WRN: Time delta changed too much!");
                /* FIXME: Reasonable user warning */
            } else {
                errno = ne_session_error_errno( dav_session.ctx );

                DEBUG_WEBDAV("stat fails with errno %d", errno );
            }
            free_fetchCtx(fetchCtx);
            return -1;
        }

        if( fetchCtx ) {
            struct resource *res = fetchCtx->list;
            while( res ) {
                /* remove trailing slashes */
                len = strlen(res->uri);
                while( len > 0 && res->uri[len-1] == '/' ) --len;
                memset( strbuf, 0, PATH_MAX+1);
                strncpy( strbuf, res->uri, len < PATH_MAX ? len : PATH_MAX ); /* this removes the trailing slash */
                decodedUri = ne_path_unescape( curi ); /* allocates memory */

                if( c_streq(strbuf, decodedUri )) {
                    SAFE_FREE( decodedUri );
                    break;
                }
                res = res->next;
                SAFE_FREE( decodedUri );
            }
            if( res ) {
                DEBUG_WEBDAV("Working on file %s", res->name );
            } else {
                DEBUG_WEBDAV("ERROR: Result struct not valid!");
            }

            lfs = resourceToFileStat( res );
            if( lfs ) {
                buf->fields = CSYNC_VIO_FILE_STAT_FIELDS_NONE;
                buf->fields |= CSYNC_VIO_FILE_STAT_FIELDS_TYPE;
                buf->fields |= CSYNC_VIO_FILE_STAT_FIELDS_SIZE;
                buf->fields |= CSYNC_VIO_FILE_STAT_FIELDS_MTIME;
                buf->fields |= CSYNC_VIO_FILE_STAT_FIELDS_PERMISSIONS;
                buf->fields |= CSYNC_VIO_FILE_STAT_FIELDS_MD5;

                buf->fields = lfs->fields;
                buf->type   = lfs->type;
                buf->mtime  = lfs->mtime;
                buf->size   = lfs->size;
                buf->mode   = _stat_perms( lfs->type );

                buf->md5    = c_strdup( lfs->md5 );
                DEBUG_WEBDAV("XXXXXXXXXXXXXXX md5: %s", buf->md5 );
                csync_vio_file_stat_destroy( lfs );
            }

            free_fetchCtx( fetchCtx );
        }
    }
    DEBUG_WEBDAV("STAT result: %s, md5: %s", buf->name ? buf->name:"NULL",
                  buf->md5 );
    return 0;
}

static ssize_t owncloud_write(csync_vio_method_handle_t *fhandle, const void *buf, size_t count) {
    struct transfer_context *writeCtx = NULL;
    size_t written = 0;
    size_t bufWritten = 0;

    if (fhandle == NULL) {
        return -1;
    }

    writeCtx = (struct transfer_context*) fhandle;

    /* check if there is space left in the mem buffer */
    if( writeCtx->bytes_written + count > PUT_BUFFER_SIZE ) {
        if( writeCtx->fileWritten == 0 ) {
            DEBUG_WEBDAV("Remaining Mem Buffer size to small, push to disk "
                          "(current buf size %lu)",
                          (unsigned long) writeCtx->bytes_written);
        }

        /* write contents to disk */
        if( writeCtx->fd > -1 ) {
            if(  writeCtx->bytes_written > 0 ) {
                /* there is something in the buffer already. Store to disk */

                written = write( writeCtx->fd, _buffer, writeCtx->bytes_written );
                if( written != writeCtx->bytes_written ) {
                    DEBUG_WEBDAV("WRN: Written bytes from buffer not equal to count");
                }
                /* reset the buffer counter */
                writeCtx->bytes_written = 0;
            }
            /* also write the incoming memory buffer content to file */
            if( count > 0 ) {
                bufWritten = write( writeCtx->fd, buf, count );

                if( bufWritten != count ) {
                    DEBUG_WEBDAV("WRN: Written bytes not equal to count");
                }
            }
            /* set a flag that file was used, needed in the close routine */
            writeCtx->fileWritten = 1;
        } else {
            /* problem: the file descriptor is not valid. */
            DEBUG_WEBDAV("ERR: Not a valid file descriptor in write");
        }
    } else {
        /* still space in the buffer */
        memcpy( _buffer + writeCtx->bytes_written, buf, count );
        writeCtx->bytes_written += count;
        bufWritten = count;
    }
    return bufWritten;
}

static int uncompress_reader(void *userdata, const char *buf, size_t len)
{
   struct transfer_context *writeCtx = userdata;
   size_t written = 0;

   if( buf && writeCtx->fd ) {
       /* DEBUG_WEBDAV("Writing NON compressed %d bytes", len); */
       written = write(writeCtx->fd, buf, len);
       if( len != written ) {
           DEBUG_WEBDAV("WRN: uncompress_reader wrote wrong num of bytes");
       }
       return NE_OK;
   }
   return NE_ERROR;
}

static int compress_reader(void *userdata, const char *buf, size_t len)
{
   struct transfer_context *writeCtx = userdata;
   size_t written = 0;

   if( buf && writeCtx->fd ) {
       /* DEBUG_WEBDAV("Writing compressed %d bytes", len); */
       written = write(writeCtx->fd, buf, len);
       if( written != len ) {
           DEBUG_WEBDAV("WRN: compress reader wrote wrong len");
       }
       return NE_OK;
   }
   return NE_ERROR;
}

/*
 * This hook is called after the response is here from the server, but before
 * the response body is parsed. It decides if the response is compressed and
 * if it is it installs the compression reader accordingly.
 * If the response is not compressed, the normal response body reader is installed.
 */

static void install_content_reader( ne_request *req, void *userdata, const ne_status *status )
{
    const char *enc = NULL;
    struct transfer_context *writeCtx = userdata;

    if( !writeCtx ) {
        DEBUG_WEBDAV("Error: install_content_reader called without valid write context!");
        return;
    }

    enc = ne_get_response_header( req, "Content-Encoding" );
    DEBUG_WEBDAV("Content encoding ist <%s> with status %d", enc ? enc : "empty",
                  status ? status->code : -1 );

    if( enc && c_streq( enc, "gzip" )) {
        writeCtx->decompress = ne_decompress_reader( req, ne_accept_2xx,
                                                     compress_reader,     /* reader callback */
                                                     (void*) writeCtx );  /* userdata        */
    } else {
        ne_add_response_body_reader( req, ne_accept_2xx,
                                     uncompress_reader,
                                     (void*) writeCtx );
        writeCtx->decompress = NULL;
    }
}

static char*_lastDir = NULL;

/* capabilities are currently:
 *  bool atomar_copy_support - oC provides atomar copy
 *  bool do_post_copy_stat   - oC does not want the post copy check
 *  bool time_sync_required  - oC does not require the time sync
 *  int  unix_extensions     - oC supports unix extensions.
 */
<<<<<<< HEAD
static csync_vio_capabilities_t _owncloud_capabilities = { true, true, false, 1 };
=======
static csync_vio_capabilities_t _owncloud_capabilities = { true, false, true, 1 };
>>>>>>> ebfeda73

static csync_vio_capabilities_t *owncloud_capabilities(void)
{
#ifdef _WIN32
  _owncloud_capabilities.unix_extensions = 0;
#endif
  return &_owncloud_capabilities;
}

static csync_vio_method_handle_t *owncloud_open(const char *durl,
                                                int flags,
                                                mode_t mode) {
    char *uri = NULL;
    char *dir = NULL;
    const  char *err = NULL;
    char getUrl[PATH_MAX];
    int put = 0;
    int rc = NE_OK;
#ifdef _WIN32
    int gtp = 0;
    char tmpname[13];
    _TCHAR winTmp[PATH_MAX];
    const _TCHAR *winUrlMB = NULL;
    const char *winTmpUtf8 = NULL;
    csync_stat_t sb;
#endif
    const char *etag_header = NULL;

    struct transfer_context *writeCtx = NULL;
    csync_vio_file_stat_t statBuf;
    memset( getUrl, '\0', PATH_MAX );

    (void) mode; /* unused on webdav server */
    DEBUG_WEBDAV( "=> open called for %s", durl );

    uri = _cleanPath( durl );
    if( ! uri ) {
        DEBUG_WEBDAV("Failed to clean path for %s", durl );
        errno = EACCES;
        rc = NE_ERROR;
    }

    if( rc == NE_OK )
        dav_connect( durl );

    if (flags & O_WRONLY) {
        put = 1;
    }
    if (flags & O_RDWR) {
        put = 1;
    }
    if (flags & O_CREAT) {
        put = 1;
    }


    if( rc == NE_OK && put ) {
        /* check if the dir name exists. Otherwise return ENOENT */
        dir = c_dirname( durl );
	if (dir == NULL) {
            errno = ENOMEM;
            SAFE_FREE(uri);
	    return NULL;
	}
        DEBUG_WEBDAV("Stating directory %s", dir );
        if( c_streq( dir, _lastDir )) {
            DEBUG_WEBDAV("Dir %s is there, we know it already.", dir);
        } else {
            if( owncloud_stat( dir, &statBuf ) == 0 ) {
                SAFE_FREE(statBuf.name);
                DEBUG_WEBDAV("Directory of file to open exists.");
                SAFE_FREE( _lastDir );
                _lastDir = c_strdup(dir);

            } else {
                DEBUG_WEBDAV("Directory %s of file to open does NOT exist.", dir );
                /* the directory does not exist. That is an ENOENT */
                errno = ENOENT;
                SAFE_FREE(dir);
                SAFE_FREE(uri);
                SAFE_FREE(statBuf.name);
                return NULL;
            }
        }
    }

    writeCtx = c_malloc( sizeof(struct transfer_context) );
    writeCtx->bytes_written = 0;
    writeCtx->clean_uri = c_strdup(uri);

    if( rc == NE_OK ) {
        /* open a temp file to store the incoming data */
#ifdef _WIN32
        memset( tmpname, '\0', 13 );
        gtp = GetTempPathW( PATH_MAX, winTmp );
        winTmpUtf8 = c_utf8( winTmp );
        strcpy( getUrl, winTmpUtf8 );
        DEBUG_WEBDAV("win32 tmp path: %s", getUrl);

        if ( gtp > MAX_PATH || (gtp == 0) ) {
            DEBUG_WEBDAV("Failed to compute Win32 tmp path, trying /tmp");
            strcpy( getUrl, "/tmp/");
        }
        strcpy( tmpname, "csync.XXXXXX" );
        if( c_tmpname( tmpname ) == 0 ) {
            /* Set the windows file mode to Binary. */
            _fmode = _O_BINARY;
            /* append the tmp file name to tmp path */
            strcat( getUrl, tmpname );
            writeCtx->tmpFileName = c_strdup( getUrl );

            /* Open the file finally. */
            winUrlMB = c_multibyte( getUrl );

            /* check if the file exists by chance. */
            if( _tstat( winUrlMB, &sb ) == 0 ) {
                /* the file exists. Remove it! */
                _tunlink( winUrlMB );
            }

            writeCtx->fd = _topen( winUrlMB, O_RDWR | O_CREAT | O_EXCL, 0600 );

            /* free the extra bytes */
            c_free_multibyte( winUrlMB );
            c_free_utf8( winTmpUtf8 );
	} else {
	   writeCtx->fd = -1;
	}
#else
        writeCtx->tmpFileName = c_strdup( "/tmp/csync.XXXXXX" );
        writeCtx->fd = mkstemp( writeCtx->tmpFileName );
#endif
        DEBUG_WEBDAV("opening temp directory %s: %d", writeCtx->tmpFileName, writeCtx->fd );
        if( writeCtx->fd == -1 ) {
	    DEBUG_WEBDAV("Failed to open temp file, errno = %d", errno );
            rc = NE_ERROR;
            /* errno is set by the mkstemp call above. */
        }
    }

    if( rc == NE_OK && put) {
        DEBUG_WEBDAV("PUT request on %s!", uri);
        /* reset the write buffer */
        writeCtx->bytes_written = 0;
        writeCtx->fileWritten = 0;   /* flag to indicate if contents was pushed to file */

        writeCtx->req = ne_request_create(dav_session.ctx, "PUT", uri);
        writeCtx->method = "PUT";
    }


    if( rc == NE_OK && ! put ) {
        writeCtx->req = 0;
        writeCtx->method = "GET";

        /* Download the data into a local temp file. */
        /* the download via the get function requires a full uri */
        snprintf( getUrl, PATH_MAX, "%s://%s%s", ne_get_scheme( dav_session.ctx),
                  ne_get_server_hostport( dav_session.ctx ), uri );
        DEBUG_WEBDAV("GET request on %s", getUrl );

#define WITH_HTTP_COMPRESSION
#ifdef WITH_HTTP_COMPRESSION
        writeCtx->req = ne_request_create( dav_session.ctx, "GET", getUrl );

        /* Allow compressed content by setting the header */
        ne_add_request_header( writeCtx->req, "Accept-Encoding", "gzip,deflate" );

        /* hook called before the content is parsed to set the correct reader,
         * either the compressed- or uncompressed reader.
         */
        ne_hook_post_headers( dav_session.ctx, install_content_reader, writeCtx );

        /* actually do the request */
        rc = ne_request_dispatch(writeCtx->req );
        /* possible return codes are:
         *  NE_OK, NE_AUTH, NE_CONNECT, NE_TIMEOUT, NE_ERROR (from ne_request.h)
         */

        if( rc != NE_OK || (rc == NE_OK && ne_get_status(writeCtx->req)->klass != 2) ) {
            DEBUG_WEBDAV("request_dispatch failed with rc=%d", rc );
	    err = ne_get_error( dav_session.ctx );
	    DEBUG_WEBDAV("request error: %s", err ? err : "<nil>");
            if( rc == NE_OK ) rc = NE_ERROR;
            errno = EACCES;
        }

        /* delete the hook again, otherwise they get chained as they are with the session */
        ne_unhook_post_headers( dav_session.ctx, install_content_reader, writeCtx );

        /* if the compression handle is set through the post_header hook, delete it. */
        if( writeCtx->decompress ) {
            ne_decompress_destroy( writeCtx->decompress );
        }

        /* preserve the ETag header */
        etag_header = ne_get_response_header( writeCtx->req, "ETag" );
        if( etag_header ) {
            writeCtx->md5 = c_strdup( etag_header );
            DEBUG_WEBDAV("GET Etag: %s", etag_header );
        }

        /* delete the request in any case */
        ne_request_destroy(writeCtx->req);
#else
        DEBUG_WEBDAV("GET Compression not supported!");
        rc = ne_get( dav_session.ctx, getUrl, writeCtx->fd );  /* FIX_ESCAPE? */
#endif
        if( rc != NE_OK ) {
            DEBUG_WEBDAV("Download to local file failed: %d.", rc);
            errno = EACCES;
        }
        if( close( writeCtx->fd ) == -1 ) {
            DEBUG_WEBDAV("Close of local download file failed.");
            writeCtx->fd = -1;
            rc = NE_ERROR;
            errno = EACCES;
        }

        writeCtx->fd = -1;
    }

    if( rc != NE_OK ) {
        SAFE_FREE( writeCtx );
    }

    SAFE_FREE( uri );
    SAFE_FREE( dir );

    return (csync_vio_method_handle_t *) writeCtx;
}

static csync_vio_method_handle_t *owncloud_creat(const char *durl, mode_t mode) {

    csync_vio_method_handle_t *handle = owncloud_open(durl, O_CREAT|O_WRONLY|O_TRUNC, mode);

    /* on create, the file needs to be created empty */
    owncloud_write( handle, NULL, 0 );

    return handle;
}

static int owncloud_close(csync_vio_method_handle_t *fhandle) {
    struct transfer_context *writeCtx;
    csync_stat_t st;
    int rc;
    int ret = 0;
    size_t len = 0;
    const _TCHAR *tmpFileName = 0;
    const char *etag_header = 0;

    writeCtx = (struct transfer_context*) fhandle;

    if (fhandle == NULL) {
        errno = EBADF;
        ret = -1;
    }

    /* handle the PUT request, means write to the WebDAV server */
    if( ret != -1 && strcmp( writeCtx->method, "PUT" ) == 0 ) {

        /* if there is a valid file descriptor, close it, reopen in read mode and start the PUT request */
        if( writeCtx->fd > -1 ) {
            if( writeCtx->fileWritten && writeCtx->bytes_written > 0 ) { /* was content written to file? */
                /* push the rest of the buffer to file as well. */
                DEBUG_WEBDAV("Write remaining %lu bytes to disk.",
                              (unsigned long) writeCtx->bytes_written );
                len = write( writeCtx->fd, _buffer, writeCtx->bytes_written );
		if( len != writeCtx->bytes_written ) {
		    DEBUG_WEBDAV("WRN: write wrote wrong number of remaining bytes");
		}
                writeCtx->bytes_written = 0;
            }

            if( close( writeCtx->fd ) < 0 ) {
                DEBUG_WEBDAV("Could not close file %s", writeCtx->tmpFileName );
                errno = EBADF;
                ret = -1;
            }

            /* and open it again to read from */
#ifdef _WIN32
	    _fmode = _O_BINARY;
#endif
            if( writeCtx->fileWritten ) {
                DEBUG_WEBDAV("Putting file through file cache.");
                /* we need to go the slow way and close and open the file and read from fd. */
                tmpFileName = c_multibyte( writeCtx->tmpFileName );

                if (( writeCtx->fd = _topen( tmpFileName, O_RDONLY )) < 0) {
                    errno = EIO;
                    ret = -1;
                } else {
                    if (fstat( writeCtx->fd, &st ) < 0) {
                        DEBUG_WEBDAV("Could not stat file %s", writeCtx->tmpFileName );
                        errno = EIO;
                        ret = -1;
                    }

                    /* successfully opened for read. Now start the request via ne_put */
                    ne_set_request_body_fd( writeCtx->req, writeCtx->fd, 0, st.st_size );
                    rc = ne_request_dispatch( writeCtx->req );
                    if( close( writeCtx->fd ) == -1 ) {
                        errno = EBADF;
                        ret = -1;
                    }
                    if (rc == NE_OK) {
                        if ( ne_get_status( writeCtx->req )->klass != 2 ) {
                            DEBUG_WEBDAV("Error - PUT status value no 2xx");
                            errno = EIO;
                            ret = -1;
                        }
                    } else {
                        DEBUG_WEBDAV("Error - put request on close failed: %d!", rc );
                        errno = EIO;
                        ret = -1;
                    }
                }
                c_free_multibyte(tmpFileName);
            } else {
                /* all content is in the buffer. */
                DEBUG_WEBDAV("Putting file through memory cache.");
                ne_set_request_body_buffer( writeCtx->req, _buffer, writeCtx->bytes_written );
                rc = ne_request_dispatch( writeCtx->req );
                if( rc == NE_OK ) {
                    if ( ne_get_status( writeCtx->req )->klass != 2 ) {
                        DEBUG_WEBDAV("Error - PUT status value no 2xx");
                        errno = EIO;
                        ret = -1;
                    }
                } else {
                    DEBUG_WEBDAV("Error - put request from memory failed: %d!", rc );
                    errno = EIO;
                    ret = -1;
                }
            }

            /* get the uniq id request header */
            etag_header = ne_get_response_header( writeCtx->req, "ETag" );
            if( etag_header ) {
                DEBUG_WEBDAV("ETag for file : %s", etag_header);
                writeCtx->md5 = c_strdup( etag_header );
            }
        }
        ne_request_destroy( writeCtx->req );
    } else  {
        /* Its a GET request, not much to do in close. */
        if( writeCtx->fd > -1) {
            if( close( writeCtx->fd ) == -1 ) {
                errno = EBADF;
                ret = -1;
            }
        }
    }
    /* Remove the local file. */
    unlink( writeCtx->tmpFileName );

    /* cache the stat info about the recently written or read file */
    // FIXME: Free the strings
    _statCache.stat.size = writeCtx->bytes_written;
    _statCache.stat.md5  = writeCtx->md5;
    _statCache.stat.name = c_basename( writeCtx->clean_uri );
    _statCache.stat.type = CSYNC_VIO_FILE_TYPE_REGULAR;

    /* free mem. Note that the request mem is freed by the ne_request_destroy call */
    SAFE_FREE( writeCtx->tmpFileName );
    SAFE_FREE( writeCtx );

    return ret;
}

static ssize_t owncloud_read(csync_vio_method_handle_t *fhandle, void *buf, size_t count) {
    struct transfer_context *writeCtx = NULL;
    size_t len = 0;
    csync_stat_t st;
    const _TCHAR *tmpFileName;

    writeCtx = (struct transfer_context*) fhandle;

    /* DEBUG_WEBDAV( "read called on %s (fd=%d)!", writeCtx->tmpFileName, writeCtx->fd ); */
    if( ! fhandle ) {
        errno = EBADF;
        return -1;
    }

    if( writeCtx->fd == -1 ) {
        /* open the downloaded file to read from */
#ifdef _WIN32
	_fmode = _O_BINARY;
#endif
        tmpFileName = c_multibyte(writeCtx->tmpFileName);
        if (( writeCtx->fd = _topen( tmpFileName, O_RDONLY )) < 0) {
            c_free_multibyte(tmpFileName);
            DEBUG_WEBDAV("Could not open local file %s", writeCtx->tmpFileName );
            errno = EIO;
            return -1;
        } else {
            c_free_multibyte(tmpFileName);
            if (fstat( writeCtx->fd, &st ) < 0) {
                DEBUG_WEBDAV("Could not stat file %s", writeCtx->tmpFileName );
                errno = EIO;
                return -1;
            }

            DEBUG_WEBDAV("local downlaod file size=%d", (int) st.st_size );
        }
    }

    if( writeCtx->fd ) {
        len = read( writeCtx->fd, buf, count );
        writeCtx->bytes_written = writeCtx->bytes_written + len;
    }

    /* DEBUG_WEBDAV( "read len: %d %ul", len, count ); */

    return len;
}

static off_t owncloud_lseek(csync_vio_method_handle_t *fhandle, off_t offset, int whence) {
    (void) fhandle;
    (void) offset;
    (void) whence;

    return -1;
}

/*
 * directory functions
 */
static csync_vio_method_handle_t *owncloud_opendir(const char *uri) {
    int rc;
    struct listdir_context *fetchCtx = NULL;
    struct resource *reslist = NULL;
    char *curi = _cleanPath( uri );
    char *redir_uri = NULL;
    const ne_uri *redir_ne_uri = NULL;

    DEBUG_WEBDAV("opendir method called on %s", uri );

    dav_connect( uri );

    fetchCtx = c_malloc( sizeof( struct listdir_context ));

    fetchCtx->list = reslist;
    fetchCtx->target = curi;
    fetchCtx->include_target = 0;
    fetchCtx->currResource = NULL;

    rc = fetch_resource_list( curi, NE_DEPTH_ONE, fetchCtx );
    if( rc != NE_OK ) {
        if( rc == NE_CONNECT || rc == NE_LOOKUP ) {
            errno = EIO;
        } else {
            errno = ne_session_error_errno( dav_session.ctx );
            DEBUG_WEBDAV("Errno set to %d", errno);
            redir_ne_uri = ne_redirect_location(dav_session.ctx);
            if( redir_ne_uri ) {
                redir_uri = ne_uri_unparse(redir_ne_uri);
                DEBUG_WEBDAV("Permanently moved to %s", redir_uri);
            }
        }
        return NULL;
    } else {
        fetchCtx->currResource = fetchCtx->list;
        DEBUG_WEBDAV("opendir returning handle %p", (void*) fetchCtx );
        return fetchCtx;
    }
    /* no freeing of curi because its part of the fetchCtx and gets freed later */
}

static int owncloud_closedir(csync_vio_method_handle_t *dhandle) {

    struct listdir_context *fetchCtx = dhandle;

    DEBUG_WEBDAV("closedir method called %p!", dhandle);

    free_fetchCtx(fetchCtx);

    return 0;
}

static csync_vio_file_stat_t *owncloud_readdir(csync_vio_method_handle_t *dhandle) {

    struct listdir_context *fetchCtx = dhandle;
    csync_vio_file_stat_t *lfs = NULL;

    if( fetchCtx->currResource ) {
        // DEBUG_WEBDAV("readdir method called for %s", fetchCtx->currResource->uri);
    } else {
        /* DEBUG_WEBDAV("An empty dir or at end"); */
        return NULL;
    }

    if( fetchCtx && fetchCtx->currResource ) {
        /* FIXME: Who frees the allocated mem for lfs, allocated in the helper func? */
        lfs = resourceToFileStat( fetchCtx->currResource );

        /* set pointer to next element */
        fetchCtx->currResource = fetchCtx->currResource->next;

        /* fill the static stat buf as input for the stat function */
        _fs.name   = lfs->name;
        _fs.mtime  = lfs->mtime;
        _fs.fields = lfs->fields;
        _fs.type   = lfs->type;
        _fs.size   = lfs->size;
        _fs.md5    = c_strdup(lfs->md5);
    }

    /* DEBUG_WEBDAV("LFS fields: %s: %d", lfs->name, lfs->type ); */
    return lfs;
}

static int owncloud_mkdir(const char *uri, mode_t mode) {
    int rc = NE_OK;
    char buf[PATH_MAX +1];
    int len = 0;

    char *path = _cleanPath( uri );
    (void) mode; /* unused */

    if( ! path ) {
        errno = EINVAL;
        rc = -1;
    }
    rc = dav_connect(uri);
    if (rc < 0) {
        errno = EINVAL;
    }

    /* the uri path is required to have a trailing slash */
    if( rc >= 0 ) {
        len = strlen( path );
        if( len > PATH_MAX-1 ) {
            DEBUG_WEBDAV("ERR: Path is too long for OS max path length!");
        } else {
            strcpy( buf, path );
            if( buf[len-1] != '/' ) {
                strcat(buf, "/");
            }

            DEBUG_WEBDAV("MKdir on %s", buf );
            rc = ne_mkcol(dav_session.ctx, buf );
            if (rc != NE_OK ) {
                errno = ne_session_error_errno( dav_session.ctx );
            }
        }
    }
    SAFE_FREE( path );

    if( rc < 0 || rc != NE_OK ) {
        return -1;
    }
    return 0;
}

static int owncloud_rmdir(const char *uri) {
    int rc = NE_OK;
    char* curi = _cleanPath( uri );

    rc = dav_connect(uri);
    if (rc < 0) {
        errno = EINVAL;
    }

    if( rc >= 0 ) {
        rc = ne_delete(dav_session.ctx, curi);
        if ( rc != NE_OK ) {
            errno = ne_session_error_errno( dav_session.ctx );
        }
    }
    SAFE_FREE( curi );
    if( rc < 0 || rc != NE_OK ) {
        return -1;
    }

    return 0;
}

static int owncloud_rename(const char *olduri, const char *newuri) {
    char *src = NULL;
    char *target = NULL;
    int rc = NE_OK;


    rc = dav_connect(olduri);
    if (rc < 0) {
        errno = EINVAL;
    }

    src    = _cleanPath( olduri );
    target = _cleanPath( newuri );

    if( rc >= 0 ) {
        DEBUG_WEBDAV("MOVE: %s => %s: %d", src, target, rc );
        rc = ne_move(dav_session.ctx, 1, src, target );

        if (rc != NE_OK ) {
            errno = ne_session_error_errno(dav_session.ctx);
        }
    }
    SAFE_FREE( src );
    SAFE_FREE( target );

    if( rc != NE_OK )
        return -1;
    return 0;
}

static int owncloud_unlink(const char *uri) {
    int rc = NE_OK;
    char *path = _cleanPath( uri );

    if( ! path ) {
        rc = NE_ERROR;
        errno = EINVAL;
    }
    if( rc == NE_OK ) {
        rc = dav_connect(uri);
        if (rc < 0) {
            errno = EINVAL;
        }
    }
    if( rc == NE_OK ) {
        rc = ne_delete( dav_session.ctx, path );
        if ( rc != NE_OK )
            errno = ne_session_error_errno( dav_session.ctx );
    }
    SAFE_FREE( path );

    return 0;
}

static int owncloud_chmod(const char *uri, mode_t mode) {
    (void) uri;
    (void) mode;

    return 0;
}

static int owncloud_chown(const char *uri, uid_t owner, gid_t group) {
    (void) uri;
    (void) owner;
    (void) group;

    return 0;
}

static int owncloud_utimes(const char *uri, const struct timeval *times) {

    ne_proppatch_operation ops[2];
    ne_propname pname;
    int rc = NE_OK;
    char val[255];
    char *curi = NULL;
    const struct timeval *modtime = times+1;
    long newmodtime;

    curi = _cleanPath( uri );

    if( ! uri ) {
        errno = ENOENT;
        return -1;
    }
    if( !times ) {
        errno = EACCES;
        return -1; /* FIXME: Find good errno */
    }
    pname.nspace = "DAV:";
    pname.name = "lastmodified";

    newmodtime = modtime->tv_sec;
#if TIMEDELTA
    DEBUG_WEBDAV("Add a time delta to modtime %lu: %ld",
                 modtime->tv_sec, dav_session.time_delta);
    newmodtime += dav_session.time_delta;
#endif
    snprintf( val, sizeof(val), "%ld", newmodtime );
    DEBUG_WEBDAV("Setting LastModified of %s to %s", curi, val );

    ops[0].name = &pname;
    ops[0].type = ne_propset;
    ops[0].value = val;

    ops[1].name = NULL;

    rc = ne_proppatch( dav_session.ctx, curi, ops );
    SAFE_FREE(curi);

    if( rc != NE_OK ) {
        errno = EPERM;
        DEBUG_WEBDAV("Error in propatch: %d", rc);
        return -1;
    }
    return 0;
}

csync_vio_method_t _method = {
    .method_table_size = sizeof(csync_vio_method_t),
    .get_capabilities = owncloud_capabilities,
    .open = owncloud_open,
    .creat = owncloud_creat,
    .close = owncloud_close,
    .read = owncloud_read,
    .write = owncloud_write,
    .lseek = owncloud_lseek,
    .opendir = owncloud_opendir,
    .closedir = owncloud_closedir,
    .readdir = owncloud_readdir,
    .mkdir = owncloud_mkdir,
    .rmdir = owncloud_rmdir,
    .stat = owncloud_stat,
    .rename = owncloud_rename,
    .unlink = owncloud_unlink,
    .chmod = owncloud_chmod,
    .chown = owncloud_chown,
    .utimes = owncloud_utimes
};

csync_vio_method_t *vio_module_init(const char *method_name, const char *args,
                                    csync_auth_callback cb, void *userdata) {
    char **userdata_ptr = NULL;

    (void) method_name;
    (void) args;

    _authcb = cb;
    _connected = 0;  /* triggers dav_connect to go through the whole neon setup */

    if( userdata ) {
        userdata_ptr = userdata;
        if( *userdata_ptr && strlen( *userdata_ptr) )
            dav_session.proxy_type = c_strdup( *userdata_ptr );
        userdata_ptr++;
        DEBUG_WEBDAV("CSync Proxy Type: %s", dav_session.proxy_type);
        if( *userdata_ptr && strlen( *userdata_ptr) )
            dav_session.proxy_host = c_strdup( *userdata_ptr );
        userdata_ptr++;

        if( *userdata_ptr && strlen( *userdata_ptr) )
            dav_session.proxy_port = atoi( *userdata_ptr );
        userdata_ptr++;

        if( *userdata_ptr && strlen( *userdata_ptr) )
            dav_session.proxy_user = c_strdup( *userdata_ptr );
        userdata_ptr++;

        if( *userdata_ptr && strlen( *userdata_ptr) )
            dav_session.proxy_pwd = c_strdup( *userdata_ptr );
    }

    return &_method;
}

void vio_module_shutdown(csync_vio_method_t *method) {
    (void) method;

    SAFE_FREE( dav_session.user );
    SAFE_FREE( dav_session.pwd );

    SAFE_FREE( dav_session.proxy_type );
    SAFE_FREE( dav_session.proxy_host );
    SAFE_FREE( dav_session.proxy_user );
    SAFE_FREE( dav_session.proxy_pwd  );

    if( dav_session.ctx )
        ne_session_destroy( dav_session.ctx );
    /* DEBUG_WEBDAV( "********** vio_module_shutdown" ); */

}

/* vim: set ts=4 sw=4 et cindent: */<|MERGE_RESOLUTION|>--- conflicted
+++ resolved
@@ -1048,11 +1048,7 @@
  *  bool time_sync_required  - oC does not require the time sync
  *  int  unix_extensions     - oC supports unix extensions.
  */
-<<<<<<< HEAD
 static csync_vio_capabilities_t _owncloud_capabilities = { true, true, false, 1 };
-=======
-static csync_vio_capabilities_t _owncloud_capabilities = { true, false, true, 1 };
->>>>>>> ebfeda73
 
 static csync_vio_capabilities_t *owncloud_capabilities(void)
 {
